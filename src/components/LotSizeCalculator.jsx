--- conflicted
+++ resolved
@@ -7,9 +7,9 @@
 
 const LotSizeCalculator = () => {
   const [formData, setFormData] = useState({
-    accountBalance: '',
-    riskPercentage: '',
-    stopLoss: '',
+    accountBalance: '1000',
+    riskPercentage: '1',
+    stopLoss: '100',
     instrumentType: 'forex',
     currencyPair: 'EURUSDm',
     contractSize: '100000',
@@ -181,7 +181,7 @@
     };
   }, [formData, result, debouncedSaveState, isStateLoaded]);
 
-  const validateForm = () => {
+  const validateForm = useCallback(() => {
     const newErrors = {};
 
     if (!formData.accountBalance || parseFloat(formData.accountBalance) <= 0) {
@@ -202,9 +202,9 @@
 
     setErrors(newErrors);
     return Object.keys(newErrors).length === 0;
-  };
-
-  const calculateLotSize = () => {
+  }, [formData]);
+
+  const calculateLotSize = useCallback(() => {
     if (!validateForm()) return;
 
     const accountBalance = parseFloat(formData.accountBalance);
@@ -257,7 +257,19 @@
         });
       }
     }, 100);
-  };
+  }, [formData, instrumentConfigs, validateForm]);
+
+  // Auto-calculate with default values when no saved state exists
+  useEffect(() => {
+    if (isStateLoaded && !result) {
+      // Check if we have default values (indicating no saved state was loaded)
+      if (formData.accountBalance === '1000' && formData.riskPercentage === '1' && formData.stopLoss === '100') {
+        setTimeout(() => {
+          calculateLotSize();
+        }, 100);
+      }
+    }
+  }, [isStateLoaded, result, formData.accountBalance, formData.riskPercentage, formData.stopLoss, calculateLotSize]);
 
   const handleInputChange = (field, value) => {
     setFormData(prev => ({
@@ -276,9 +288,9 @@
 
   const resetCalculator = () => {
     setFormData({
-      accountBalance: '',
-      riskPercentage: '',
-      stopLoss: '',
+      accountBalance: '1000',
+      riskPercentage: '1',
+      stopLoss: '100',
       instrumentType: 'forex',
       currencyPair: 'EURUSDm',
       contractSize: '100000',
@@ -292,7 +304,6 @@
 
 
   return (
-<<<<<<< HEAD
     <div className="space-y-3">
       {/* Header */}
       <div className="px-2 pt-3 pb-2">
@@ -328,46 +339,7 @@
       <div className="grid grid-cols-1 lg:grid-cols-2 gap-2">
             
             {/* LEFT SIDE - Input Panel */}
-            <div className="rounded-lg border border-gray-200/50 dark:border-gray-700/50 bg-gradient-to-br from-white/80 to-gray-50/80 dark:from-gray-800/80 dark:to-gray-900/80 shadow-lg p-3 backdrop-blur-sm flex flex-col">
-=======
-    <div className="h-full">
-      <Card className="bg-transparent shadow-none border-0 relative">
-        <CardHeader className="!px-2 !pt-3 !pb-2 relative">
-          <div className="flex items-center justify-between gap-3">
-            <CardTitle className="text-lg font-bold text-gray-900 dark:text-white flex items-center tools-heading">
-              <svg className="w-5 h-5 mr-2 text-blue-600" fill="none" stroke="currentColor" viewBox="0 0 24 24">
-                <path strokeLinecap="round" strokeLinejoin="round" strokeWidth={2} d="M9 7h6m0 10v-3m-3 3h.01M9 17h.01M9 14h.01M12 14h.01M15 11h.01M12 11h.01M9 11h.01M7 21h10a2 2 0 002-2V5a2 2 0 00-2-2H7a2 2 0 00-2 2v14a2 2 0 002 2z" />
-              </svg>
-              Lot Size Calculator
-            </CardTitle>
-            
-            {/* Instrument Type Selection */}
-            <div className="inline-flex items-center bg-gray-100 dark:bg-gray-800/60 rounded-full p-0.5 border border-gray-200 dark:border-gray-700 whitespace-nowrap overflow-hidden shadow-sm">
-              {Object.entries(instrumentConfigs).map(([key, config], idx) => (
-                <button
-                  key={key}
-                  onClick={() => handleInputChange('instrumentType', key)}
-                  className={`${
-                    formData.instrumentType === key
-                      ? 'bg-white dark:bg-gray-900 text-blue-700 dark:text-blue-300 shadow-sm'
-                      : 'bg-transparent text-gray-700 dark:text-gray-300 hover:text-gray-900 dark:hover:text-white'
-                  } px-3 py-1 text-sm font-medium rounded-full transition-all duration-200 hover:scale-105 ${idx !== 0 ? 'ml-0.5' : ''}`}
-                  title={`${config.name} (${config.resultUnit})`}
-                >
-                  {config.name}
-                </button>
-              ))}
-            </div>
-          </div>
-        </CardHeader>
-        
-        <CardContent className="!p-2 !pt-1">
-          {/* Two Column Layout: Inputs Left, Results Right */}
-          <div className="grid grid-cols-1 lg:grid-cols-2 gap-2">
-            
-            {/* LEFT SIDE - Input Panel */}
-            <div className="rounded-lg border border-gray-200/50 dark:border-gray-700/50 bg-gradient-to-br from-white/80 to-gray-50/80 dark:from-gray-800/80 dark:to-gray-900/80 shadow-lg p-3 backdrop-blur-sm">
->>>>>>> 209b6bea
+            <div className="flex flex-col pl-4">
               {/* Input Form */}
               <div className="space-y-2.5 flex-1">
             {/* Account Balance */}
@@ -384,11 +356,7 @@
                     step="0.01"
                     value={formData.accountBalance}
                     onChange={(e) => handleInputChange('accountBalance', e.target.value)}
-<<<<<<< HEAD
                     className={`w-full h-10 pl-8 pr-3 text-sm border rounded-lg shadow-sm placeholder-gray-400 bg-white/90 dark:bg-gray-700/90 focus:ring-2 focus:ring-blue-500 focus:border-blue-500 dark:border-gray-600 dark:text-white transition-all duration-200 group-hover:shadow-md ${
-=======
-                    className={`w-full h-10 pl-8 pr-3 text-base border rounded-lg shadow-sm placeholder-gray-400 bg-white/90 dark:bg-gray-700/90 focus:ring-2 focus:ring-blue-500 focus:border-blue-500 dark:border-gray-600 dark:text-white transition-all duration-200 group-hover:shadow-md ${
->>>>>>> 209b6bea
                       errors.accountBalance ? 'border-red-500' : 'border-gray-300'
                     }`}
                     placeholder="10000"
@@ -413,11 +381,7 @@
                     step="0.1"
                     value={formData.riskPercentage}
                     onChange={(e) => handleInputChange('riskPercentage', e.target.value)}
-<<<<<<< HEAD
                     className={`w-full h-10 pl-3 pr-8 text-sm border rounded-lg shadow-sm placeholder-gray-400 bg-white/90 dark:bg-gray-700/90 focus:ring-2 focus:ring-blue-500 focus:border-blue-500 dark:border-gray-600 dark:text-white transition-all duration-200 group-hover:shadow-md ${
-=======
-                    className={`w-full h-10 pl-3 pr-8 text-base border rounded-lg shadow-sm placeholder-gray-400 bg-white/90 dark:bg-gray-700/90 focus:ring-2 focus:ring-blue-500 focus:border-blue-500 dark:border-gray-600 dark:text-white transition-all duration-200 group-hover:shadow-md ${
->>>>>>> 209b6bea
                       errors.riskPercentage ? 'border-red-500' : 'border-gray-300'
                     }`}
                     placeholder="2"
@@ -442,11 +406,7 @@
                     id="currencyPair"
                     value={formData.currencyPair}
                     onChange={(e) => handleInputChange('currencyPair', e.target.value)}
-<<<<<<< HEAD
                     className="w-full h-10 pl-3 pr-8 text-sm border border-gray-300 rounded-lg shadow-sm focus:ring-2 focus:ring-blue-500 focus:border-blue-500 bg-white/90 dark:bg-gray-700/90 dark:border-gray-600 dark:text-white appearance-none transition-all duration-200 group-hover:shadow-md"
-=======
-                    className="w-full h-10 pl-3 pr-8 text-base border border-gray-300 rounded-lg shadow-sm focus:ring-2 focus:ring-blue-500 focus:border-blue-500 bg-white/90 dark:bg-gray-700/90 dark:border-gray-600 dark:text-white appearance-none transition-all duration-200 group-hover:shadow-md"
->>>>>>> 209b6bea
                   >
                     {instrumentConfigs[formData.instrumentType].pairs.map((pair) => (
                       <option key={pair.symbol} value={pair.symbol}>
@@ -474,11 +434,7 @@
                     step="0.01"
                     value={formData.stopLoss}
                     onChange={(e) => handleInputChange('stopLoss', e.target.value)}
-<<<<<<< HEAD
                     className={`w-full h-10 pl-3 pr-16 text-sm border rounded-lg shadow-sm placeholder-gray-400 bg-white/90 dark:bg-gray-700/90 focus:ring-2 focus:ring-blue-500 focus:border-blue-500 dark:border-gray-600 dark:text-white transition-all duration-200 group-hover:shadow-md ${
-=======
-                    className={`w-full h-10 pl-3 pr-16 text-base border rounded-lg shadow-sm placeholder-gray-400 bg-white/90 dark:bg-gray-700/90 focus:ring-2 focus:ring-blue-500 focus:border-blue-500 dark:border-gray-600 dark:text-white transition-all duration-200 group-hover:shadow-md ${
->>>>>>> 209b6bea
                       errors.stopLoss ? 'border-red-500' : 'border-gray-300'
                     }`}
                     placeholder={formData.instrumentType === 'forex' ? '50' : '100'}
@@ -511,11 +467,7 @@
                       step="0.01"
                       value={formData.currentPrice}
                       onChange={(e) => handleInputChange('currentPrice', e.target.value)}
-<<<<<<< HEAD
                       className={`w-full h-10 pl-8 pr-10 text-sm border rounded-lg shadow-sm focus:ring-2 focus:ring-blue-500 focus:border-blue-500 placeholder-gray-400 bg-white/90 dark:bg-gray-700/90 dark:border-gray-600 dark:text-white transition-all duration-200 group-hover:shadow-md ${
-=======
-                      className={`w-full h-10 pl-8 pr-10 text-base border rounded-lg shadow-sm focus:ring-2 focus:ring-blue-500 focus:border-blue-500 placeholder-gray-400 bg-white/90 dark:bg-gray-700/90 dark:border-gray-600 dark:text-white transition-all duration-200 group-hover:shadow-md ${
->>>>>>> 209b6bea
                         errors.currentPrice ? 'border-red-500' : 'border-gray-300'
                       } ${isConnected && formData.currentPrice ? 'bg-green-50 dark:bg-green-900/10' : ''}`}
                       placeholder={isConnected ? "Auto-populated" : "50000"}
@@ -557,11 +509,7 @@
               <div className="mt-4 flex gap-3">
                 <Button
                   onClick={calculateLotSize}
-<<<<<<< HEAD
                   className="flex-1 bg-gradient-to-r from-emerald-500 via-emerald-400 to-green-600 hover:from-emerald-600 hover:via-emerald-500 hover:to-green-700 text-white font-semibold h-11 px-4 rounded-lg transition-all duration-200 text-sm shadow-lg hover:shadow-xl transform hover:scale-105"
-=======
-                  className="flex-1 bg-gradient-to-r from-emerald-500 via-emerald-400 to-green-600 hover:from-emerald-600 hover:via-emerald-500 hover:to-green-700 text-white font-semibold h-11 px-4 rounded-lg transition-all duration-200 text-base shadow-lg hover:shadow-xl transform hover:scale-105"
->>>>>>> 209b6bea
                 >
                   <svg className="w-4 h-4 mr-2" fill="none" stroke="currentColor" viewBox="0 0 24 24">
                     <path strokeLinecap="round" strokeLinejoin="round" strokeWidth={2} d="M9 7h6m0 10v-3m-3 3h.01M9 17h.01M9 14h.01M12 14h.01M15 11h.01M12 11h.01M9 11h.01M7 21h10a2 2 0 002-2V5a2 2 0 00-2-2H7a2 2 0 00-2 2v14a2 2 0 002 2z" />
@@ -571,11 +519,7 @@
                 <Button
                   onClick={resetCalculator}
                   variant="outline"
-<<<<<<< HEAD
                   className="px-6 h-11 border border-gray-300 dark:border-gray-600 text-gray-700 dark:text-gray-300 rounded-lg hover:bg-gray-50 dark:hover:bg-gray-700 transition-all duration-200 text-sm shadow-sm hover:shadow-md transform hover:scale-105"
-=======
-                  className="px-6 h-11 border border-gray-300 dark:border-gray-600 text-gray-700 dark:text-gray-300 rounded-lg hover:bg-gray-50 dark:hover:bg-gray-700 transition-all duration-200 text-base shadow-sm hover:shadow-md transform hover:scale-105"
->>>>>>> 209b6bea
                 >
                   <svg className="w-4 h-4 mr-2" fill="none" stroke="currentColor" viewBox="0 0 24 24">
                     <path strokeLinecap="round" strokeLinejoin="round" strokeWidth={2} d="M4 4v5h.582m15.356 2A8.001 8.001 0 004.582 9m0 0H9m11 11v-5h-.581m0 0a8.003 8.003 0 01-15.357-2m15.357 2H15" />
@@ -586,23 +530,15 @@
             </div>
 
             {/* RIGHT SIDE - Result Display */}
-<<<<<<< HEAD
-            <div className="rounded-lg border border-gray-200/50 dark:border-gray-700/50 bg-gradient-to-br from-white/80 to-gray-50/80 dark:from-gray-800/80 dark:to-gray-900/80 shadow-lg p-3 backdrop-blur-sm flex flex-col">
-=======
-            <div className="rounded-lg border border-gray-200/50 dark:border-gray-700/50 bg-gradient-to-br from-white/80 to-gray-50/80 dark:from-gray-800/80 dark:to-gray-900/80 shadow-lg p-3 backdrop-blur-sm min-h-[400px] flex flex-col">
->>>>>>> 209b6bea
+            <div className="flex flex-col pl-4">
               {result ? (
-                <div ref={resultRef} className="flex-1 flex flex-col justify-center">
-                  <div className="space-y-2">
+                <div ref={resultRef} className="space-y-2">
                     {/* Risk Amount Card */}
-                    <div className="bg-white/90 dark:bg-gray-900/90 rounded-lg border border-red-200/50 dark:border-red-700/50 p-3 shadow-sm hover:shadow-md transition-all duration-200">
-                      <div className="flex items-center gap-2 mb-2">
-                        <svg className="w-4 h-4 text-red-500" fill="none" stroke="currentColor" viewBox="0 0 24 24">
-                          <path strokeLinecap="round" strokeLinejoin="round" strokeWidth={2} d="M12 9v2m0 4h.01m-6.938 4h13.856c1.54 0 2.502-1.667 1.732-3L13.732 4c-.77-1.333-2.694-1.333-3.464 0L3.34 16c-.77 1.333.192 3 1.732 3z" />
-                        </svg>
-                        <span className="text-sm font-medium text-gray-600 dark:text-gray-300">Risk Amount</span>
+                    <div className="p-3">
+                      <div className="mb-2">
+                        <span className="text-sm font-bold text-gray-600 dark:text-gray-300">Risk Amount</span>
                       </div>
-                      <div className="text-2xl font-bold text-red-600 dark:text-red-400">
+                      <div className="text-xl font-bold text-red-600 dark:text-red-400">
                         ${result.riskAmount.toFixed(2)}
                       </div>
                       <p className="text-sm text-gray-500 dark:text-gray-400 mt-1">
@@ -611,34 +547,17 @@
                     </div>
 
                     {/* Position Size Card */}
-                    <div className="bg-white/90 dark:bg-gray-900/90 rounded-lg border border-green-200/50 dark:border-green-700/50 p-3 shadow-sm hover:shadow-md transition-all duration-200">
-                      <div className="flex items-center gap-2 mb-2">
-                        <svg className="w-4 h-4 text-green-500" fill="none" stroke="currentColor" viewBox="0 0 24 24">
-                          <path strokeLinecap="round" strokeLinejoin="round" strokeWidth={2} d="M13 7h8m0 0v8m0-8l-8 8-4-4-6 6" />
-                        </svg>
-                        <span className="text-sm font-medium text-gray-600 dark:text-gray-300">Position Size</span>
+                    <div className="p-3">
+                      <div className="mb-2">
+                        <span className="text-sm font-bold text-gray-600 dark:text-gray-300">Position Size</span>
                       </div>
-                      <div className="text-2xl font-bold text-green-600 dark:text-green-400">
+                      <div className="text-xl font-bold text-green-600 dark:text-green-400">
                         {result.lotSize.toFixed(result.instrumentType === 'crypto' ? 8 : 4)}
                       </div>
                       <p className="text-sm text-gray-500 dark:text-gray-400 mt-1">
                         {result.resultUnit} to trade for this position
                       </p>
                     </div>
-
-                    {/* Calculation Formula */}
-                    <div className="bg-blue-50/50 dark:bg-blue-900/10 rounded-lg border border-blue-200/50 dark:border-blue-700/50 p-3">
-<<<<<<< HEAD
-                      <p className="text-sm font-medium text-blue-800 dark:text-blue-300 mb-1">Formula Used:</p>
-                      <p className="text-sm text-gray-600 dark:text-gray-400 font-mono break-all">
-=======
-                      <p className="text-xs font-medium text-blue-800 dark:text-blue-300 mb-1">Formula Used:</p>
-                      <p className="text-xs text-gray-600 dark:text-gray-400 font-mono break-all">
->>>>>>> 209b6bea
-                        {result.calculation}
-                      </p>
-                    </div>
-                  </div>
                 </div>
               ) : (
                 <div className="flex-1 flex flex-col items-center justify-center text-center py-8">
