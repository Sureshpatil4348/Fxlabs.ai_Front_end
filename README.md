--- conflicted
+++ resolved
@@ -2,7 +2,6 @@
 
 A comprehensive forex trading dashboard with real-time market data, RSI analysis, currency strength meters, and AI-powered news analysis.
 
-<<<<<<< HEAD
 ## Grid Toggle Functionality (Latest)
 
 **Implemented a professional grid toggle feature for K-line charts with real-time visibility control**
@@ -100,19 +99,6 @@
 - ✅ **Accessibility Compliant** (keyboard navigation, ARIA labels)
 
 ## K-line Chart Migration (Previous)
-=======
-## Connection UI Update (Latest)
-
-- Removed the websocket "Connecting..." modal overlay from the Dashboard.
-- While connecting (or retrying), a subtle spinning ring now animates around the user profile avatar in the top-right.
-- No blocking overlay; users can explore the UI while connections establish.
-
-Files affected:
-- `src/pages/Dashboard.jsx` — Removed `LoadingOverlay` usage.
-- `src/components/UserProfileDropdown.jsx` — Added connecting spinner ring around avatar.
-
-## K-line Chart Migration (Latest)
->>>>>>> 7805c406
 
 **Successfully migrated from Lightweight Charts to K-line Charts for superior drawing tools support**
 
